--- conflicted
+++ resolved
@@ -446,7 +446,6 @@
 };
 
 
-<<<<<<< HEAD
 // Random number generation
 namespace {
 #if defined(__HIP_DEVICE_COMPILE__) && (__HIP_DEVICE_COMPILE__ == 1)
@@ -1031,8 +1030,6 @@
 };
 
 
-=======
->>>>>>> 9e97af7d
 template <typename T, typename Index, size_t NumDims>
 class GaussianGenerator {
  public:
