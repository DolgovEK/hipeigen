--- conflicted
+++ resolved
@@ -18,10 +18,7 @@
     set(filename ${testname}.cpp)
   endif()
 
-<<<<<<< HEAD
  ## Explicit logic to look for hip_basic file
-=======
->>>>>>> 9e97af7d
   if(EIGEN_ADD_TEST_FILENAME_EXTENSION STREQUAL cu)
     if(EIGEN_TEST_HIP_CLANG)
       set_source_files_properties(${filename} PROPERTIES LANGUAGE CXX)
@@ -466,20 +463,14 @@
       message(STATUS "C++11:             OFF")
     endif()
 
-<<<<<<< HEAD
     if(EIGEN_TEST_HIP)
       if(EIGEN_TEST_HIP_CLANG)
         message(STATUS "HIP:              ON (using clang)")
-=======
     if(EIGEN_TEST_SYCL)
       message(STATUS "SYCL:              ON")
     else()
       message(STATUS "SYCL:              OFF")
     endif()
-    if(EIGEN_TEST_CUDA)
-      if(EIGEN_TEST_CUDA_CLANG)
-        message(STATUS "CUDA:              ON (using clang)")
->>>>>>> 9e97af7d
       else()
         message(STATUS "HIP:              ON (using hipcc)")
       endif()
