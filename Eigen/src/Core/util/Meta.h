// This file is part of Eigen, a lightweight C++ template library
// for linear algebra.
//
// Copyright (C) 2008-2015 Gael Guennebaud <gael.guennebaud@inria.fr>
// Copyright (C) 2006-2008 Benoit Jacob <jacob.benoit.1@gmail.com>
//
// This Source Code Form is subject to the terms of the Mozilla
// Public License v. 2.0. If a copy of the MPL was not distributed
// with this file, You can obtain one at http://mozilla.org/MPL/2.0/.

#ifndef EIGEN_META_H
#define EIGEN_META_H

#if defined(__HIP_DEVICE_COMPILE__) && (__HIP_DEVICE_COMPILE__ == 1)
  #ifdef __NVCC__
    #include <cfloat>
    #include <math_constants.h>
    #define HIPRT_MAX_NORMAL_F CUDART_MAX_NORMAL_F
    #define HIPRT_INF_F CUDART_INF_F
    #define HIPRT_NAN_F CUDART_NAN_F
    #define HIPRT_INF CUDART_INF
    #define HIPRT_NAN CUDART_NAN
  #elif __HCC__
    #include <cfloat>
    #include "Eigen/src/Core/arch/HIP/hcc/intrinsics.h"
  #endif
#endif

#if EIGEN_COMP_ICC>=1600 &&  __cplusplus >= 201103L
  #include <cstdint>
#endif

namespace Eigen {

typedef EIGEN_DEFAULT_DENSE_INDEX_TYPE DenseIndex;

/**
 * \brief The Index type as used for the API.
 * \details To change this, \c \#define the preprocessor symbol \c EIGEN_DEFAULT_DENSE_INDEX_TYPE.
 * \sa \blank \ref TopicPreprocessorDirectives, StorageIndex.
 */

typedef EIGEN_DEFAULT_DENSE_INDEX_TYPE Index;

namespace internal {

/** \internal
  * \file Meta.h
  * This file contains generic metaprogramming classes which are not specifically related to Eigen.
  * \note In case you wonder, yes we're aware that Boost already provides all these features,
  * we however don't want to add a dependency to Boost.
  */

// Only recent versions of ICC complain about using ptrdiff_t to hold pointers,
// and older versions do not provide *intptr_t types.
#if EIGEN_COMP_ICC>=1600 &&  __cplusplus >= 201103L
typedef std::intptr_t  IntPtr;
typedef std::uintptr_t UIntPtr;
#else
typedef std::ptrdiff_t IntPtr;
typedef std::size_t UIntPtr;
#endif

struct true_type {  enum { value = 1 }; };
struct false_type { enum { value = 0 }; };

template<bool Condition, typename Then, typename Else>
struct conditional { typedef Then type; };

template<typename Then, typename Else>
struct conditional <false, Then, Else> { typedef Else type; };

template<typename T, typename U> struct is_same { enum { value = 0 }; };
template<typename T> struct is_same<T,T> { enum { value = 1 }; };

template<typename T> struct remove_reference { typedef T type; };
template<typename T> struct remove_reference<T&> { typedef T type; };

template<typename T> struct remove_pointer { typedef T type; };
template<typename T> struct remove_pointer<T*> { typedef T type; };
template<typename T> struct remove_pointer<T*const> { typedef T type; };

template <class T> struct remove_const { typedef T type; };
template <class T> struct remove_const<const T> { typedef T type; };
template <class T> struct remove_const<const T[]> { typedef T type[]; };
template <class T, unsigned int Size> struct remove_const<const T[Size]> { typedef T type[Size]; };

template<typename T> struct remove_all { typedef T type; };
template<typename T> struct remove_all<const T>   { typedef typename remove_all<T>::type type; };
template<typename T> struct remove_all<T const&>  { typedef typename remove_all<T>::type type; };
template<typename T> struct remove_all<T&>        { typedef typename remove_all<T>::type type; };
template<typename T> struct remove_all<T const*>  { typedef typename remove_all<T>::type type; };
template<typename T> struct remove_all<T*>        { typedef typename remove_all<T>::type type; };

template<typename T> struct is_arithmetic      { enum { value = false }; };
template<> struct is_arithmetic<float>         { enum { value = true }; };
template<> struct is_arithmetic<double>        { enum { value = true }; };
template<> struct is_arithmetic<long double>   { enum { value = true }; };
template<> struct is_arithmetic<bool>          { enum { value = true }; };
template<> struct is_arithmetic<char>          { enum { value = true }; };
template<> struct is_arithmetic<signed char>   { enum { value = true }; };
template<> struct is_arithmetic<unsigned char> { enum { value = true }; };
template<> struct is_arithmetic<signed short>  { enum { value = true }; };
template<> struct is_arithmetic<unsigned short>{ enum { value = true }; };
template<> struct is_arithmetic<signed int>    { enum { value = true }; };
template<> struct is_arithmetic<unsigned int>  { enum { value = true }; };
template<> struct is_arithmetic<signed long>   { enum { value = true }; };
template<> struct is_arithmetic<unsigned long> { enum { value = true }; };

template<typename T> struct is_integral        { enum { value = false }; };
template<> struct is_integral<bool>            { enum { value = true }; };
template<> struct is_integral<char>            { enum { value = true }; };
template<> struct is_integral<signed char>     { enum { value = true }; };
template<> struct is_integral<unsigned char>   { enum { value = true }; };
template<> struct is_integral<signed short>    { enum { value = true }; };
template<> struct is_integral<unsigned short>  { enum { value = true }; };
template<> struct is_integral<signed int>      { enum { value = true }; };
template<> struct is_integral<unsigned int>    { enum { value = true }; };
template<> struct is_integral<signed long>     { enum { value = true }; };
template<> struct is_integral<unsigned long>   { enum { value = true }; };

template <typename T> struct add_const { typedef const T type; };
template <typename T> struct add_const<T&> { typedef T& type; };

template <typename T> struct is_const { enum { value = 0 }; };
template <typename T> struct is_const<T const> { enum { value = 1 }; };

template<typename T> struct add_const_on_value_type            { typedef const T type;  };
template<typename T> struct add_const_on_value_type<T&>        { typedef T const& type; };
template<typename T> struct add_const_on_value_type<T*>        { typedef T const* type; };
template<typename T> struct add_const_on_value_type<T* const>  { typedef T const* const type; };
template<typename T> struct add_const_on_value_type<T const* const>  { typedef T const* const type; };


template<typename From, typename To>
struct is_convertible_impl
{
private:
  struct any_conversion
  {
    template <typename T> any_conversion(const volatile T&);
    template <typename T> any_conversion(T&);
  };
  struct yes {int a[1];};
  struct no  {int a[2];};

  static yes test(const To&, int);
  static no  test(any_conversion, ...);

public:
  static From ms_from;
#ifdef __INTEL_COMPILER
  #pragma warning push
  #pragma warning ( disable : 2259 )
#endif
  enum { value = sizeof(test(ms_from, 0))==sizeof(yes) };
#ifdef __INTEL_COMPILER
  #pragma warning pop
#endif
};

template<typename From, typename To>
struct is_convertible
{
  enum { value = is_convertible_impl<typename remove_all<From>::type,
                                     typename remove_all<To  >::type>::value };
};

/** \internal Allows to enable/disable an overload
  * according to a compile time condition.
  */
template<bool Condition, typename T=void> struct enable_if;

template<typename T> struct enable_if<true,T>
{ typedef T type; };

#if defined(__HIP_DEVICE_COMPILE__) && (__HIP_DEVICE_COMPILE__ == 1)
#if !defined(__FLT_EPSILON__)
#define __FLT_EPSILON__ FLT_EPSILON
#define __DBL_EPSILON__ DBL_EPSILON
#endif

namespace device {

template<typename T> struct numeric_limits
{
  EIGEN_DEVICE_FUNC
  static T epsilon() { return 0; }
  static T (max)() { assert(false && "Highest not supported for this type"); }
  static T (min)() { assert(false && "Lowest not supported for this type"); }
  static T infinity() { assert(false && "Infinity not supported for this type"); }
  static T quiet_NaN() { assert(false && "quiet_NaN not supported for this type"); }
};
//TODO: Use appropriate alternates for HIPRT predefined numbers
template<> struct numeric_limits<float>
{
  EIGEN_DEVICE_FUNC
  static float epsilon() { return __FLT_EPSILON__; }
  EIGEN_DEVICE_FUNC
  static float (max)() { return HIPRT_MAX_NORMAL_F; }
  EIGEN_DEVICE_FUNC
  static float (min)() { return FLT_MIN; }
  EIGEN_DEVICE_FUNC
  static float infinity() { return HIPRT_INF_F; }
  EIGEN_DEVICE_FUNC
  static float quiet_NaN() { return HIPRT_NAN_F; }
};
template<> struct numeric_limits<double>
{
  EIGEN_DEVICE_FUNC
  static double epsilon() { return __DBL_EPSILON__; }
  EIGEN_DEVICE_FUNC
  static double (max)() { return DBL_MAX; }
  EIGEN_DEVICE_FUNC
  static double (min)() { return DBL_MIN; }
  EIGEN_DEVICE_FUNC
  static double infinity() { return HIPRT_INF; }
  EIGEN_DEVICE_FUNC
  static double quiet_NaN() { return HIPRT_NAN; }
};
template<> struct numeric_limits<int>
{
  EIGEN_DEVICE_FUNC
  static int epsilon() { return 0; }
  EIGEN_DEVICE_FUNC
  static int (max)() { return INT_MAX; }
  EIGEN_DEVICE_FUNC
  static int (min)() { return INT_MIN; }
};
template<> struct numeric_limits<unsigned int>
{
  EIGEN_DEVICE_FUNC
  static unsigned int epsilon() { return 0; }
  EIGEN_DEVICE_FUNC
  static unsigned int (max)() { return UINT_MAX; }
  EIGEN_DEVICE_FUNC
  static unsigned int (min)() { return 0; }
};
template<> struct numeric_limits<long>
{
  EIGEN_DEVICE_FUNC
  static long epsilon() { return 0; }
  EIGEN_DEVICE_FUNC
  static long (max)() { return LONG_MAX; }
  EIGEN_DEVICE_FUNC
  static long (min)() { return LONG_MIN; }
};
template<> struct numeric_limits<unsigned long>
{
  EIGEN_DEVICE_FUNC
  static unsigned long epsilon() { return 0; }
  EIGEN_DEVICE_FUNC
  static unsigned long (max)() { return ULONG_MAX; }
  EIGEN_DEVICE_FUNC
  static unsigned long (min)() { return 0; }
};
template<> struct numeric_limits<long long>
{
  EIGEN_DEVICE_FUNC
  static long long epsilon() { return 0; }
  EIGEN_DEVICE_FUNC
  static long long (max)() { return LLONG_MAX; }
  EIGEN_DEVICE_FUNC
  static long long (min)() { return LLONG_MIN; }
};
template<> struct numeric_limits<unsigned long long>
{
  EIGEN_DEVICE_FUNC
  static unsigned long long epsilon() { return 0; }
  EIGEN_DEVICE_FUNC
  static unsigned long long (max)() { return ULLONG_MAX; }
  EIGEN_DEVICE_FUNC
  static unsigned long long (min)() { return 0; }
};

}

#endif

/** \internal
  * A base class do disable default copy ctor and copy assignement operator.
  */
class noncopyable
{
  EIGEN_DEVICE_FUNC noncopyable(const noncopyable&);
  EIGEN_DEVICE_FUNC const noncopyable& operator=(const noncopyable&);
protected:
  EIGEN_DEVICE_FUNC noncopyable() {}
  EIGEN_DEVICE_FUNC ~noncopyable() {}
};

/** \internal
  * Convenient struct to get the result type of a unary or binary functor.
  *
  * It supports both the current STL mechanism (using the result_type member) as well as
  * upcoming next STL generation (using a templated result member).
  * If none of these members is provided, then the type of the first argument is returned. FIXME, that behavior is a pretty bad hack.
  */
#if EIGEN_HAS_STD_RESULT_OF
template<typename T> struct result_of {
  typedef typename std::result_of<T>::type type1;
  typedef typename remove_all<type1>::type type;
};
#else
template<typename T> struct result_of { };

struct has_none {int a[1];};
struct has_std_result_type {int a[2];};
struct has_tr1_result {int a[3];};

template<typename Func, typename ArgType, int SizeOf=sizeof(has_none)>
struct unary_result_of_select {typedef typename internal::remove_all<ArgType>::type type;};

template<typename Func, typename ArgType>
struct unary_result_of_select<Func, ArgType, sizeof(has_std_result_type)> {typedef typename Func::result_type type;};

template<typename Func, typename ArgType>
struct unary_result_of_select<Func, ArgType, sizeof(has_tr1_result)> {typedef typename Func::template result<Func(ArgType)>::type type;};

template<typename Func, typename ArgType>
struct result_of<Func(ArgType)> {
    template<typename T>
    EIGEN_DEVICE_FUNC static has_std_result_type    testFunctor(T const *, typename T::result_type const * = 0);
    template<typename T>
    EIGEN_DEVICE_FUNC static has_tr1_result         testFunctor(T const *, typename T::template result<T(ArgType)>::type const * = 0);
    static has_none               testFunctor(...);

    // note that the following indirection is needed for gcc-3.3
    enum {FunctorType = sizeof(testFunctor(static_cast<Func*>(0)))};
    typedef typename unary_result_of_select<Func, ArgType, FunctorType>::type type;
};

template<typename Func, typename ArgType0, typename ArgType1, int SizeOf=sizeof(has_none)>
struct binary_result_of_select {typedef typename internal::remove_all<ArgType0>::type type;};

template<typename Func, typename ArgType0, typename ArgType1>
struct binary_result_of_select<Func, ArgType0, ArgType1, sizeof(has_std_result_type)>
{typedef typename Func::result_type type;};

template<typename Func, typename ArgType0, typename ArgType1>
struct binary_result_of_select<Func, ArgType0, ArgType1, sizeof(has_tr1_result)>
{typedef typename Func::template result<Func(ArgType0,ArgType1)>::type type;};

template<typename Func, typename ArgType0, typename ArgType1>
struct result_of<Func(ArgType0,ArgType1)> {
    template<typename T>
    EIGEN_DEVICE_FUNC static has_std_result_type    testFunctor(T const *, typename T::result_type const * = 0);
    template<typename T>
    EIGEN_DEVICE_FUNC static has_tr1_result         testFunctor(T const *, typename T::template result<T(ArgType0,ArgType1)>::type const * = 0);
    static has_none               testFunctor(...);

    // note that the following indirection is needed for gcc-3.3
    enum {FunctorType = sizeof(testFunctor(static_cast<Func*>(0)))};
    typedef typename binary_result_of_select<Func, ArgType0, ArgType1, FunctorType>::type type;
};

template<typename Func, typename ArgType0, typename ArgType1, typename ArgType2, int SizeOf=sizeof(has_none)>
struct ternary_result_of_select {typedef typename internal::remove_all<ArgType0>::type type;};

template<typename Func, typename ArgType0, typename ArgType1, typename ArgType2>
struct ternary_result_of_select<Func, ArgType0, ArgType1, ArgType2, sizeof(has_std_result_type)>
{typedef typename Func::result_type type;};

template<typename Func, typename ArgType0, typename ArgType1, typename ArgType2>
struct ternary_result_of_select<Func, ArgType0, ArgType1, ArgType2, sizeof(has_tr1_result)>
{typedef typename Func::template result<Func(ArgType0,ArgType1,ArgType2)>::type type;};

template<typename Func, typename ArgType0, typename ArgType1, typename ArgType2>
struct result_of<Func(ArgType0,ArgType1,ArgType2)> {
    template<typename T>
    EIGEN_DEVICE_FUNC static has_std_result_type    testFunctor(T const *, typename T::result_type const * = 0);
    template<typename T>
    EIGEN_DEVICE_FUNC static has_tr1_result         testFunctor(T const *, typename T::template result<T(ArgType0,ArgType1,ArgType2)>::type const * = 0);
    static has_none               testFunctor(...);

    // note that the following indirection is needed for gcc-3.3
    enum {FunctorType = sizeof(testFunctor(static_cast<Func*>(0)))};
    typedef typename ternary_result_of_select<Func, ArgType0, ArgType1, ArgType2, FunctorType>::type type;
};
#endif

struct meta_yes { char a[1]; };
struct meta_no  { char a[2]; };

// Check whether T::ReturnType does exist
template <typename T>
struct has_ReturnType
{
  template <typename C> EIGEN_DEVICE_FUNC static meta_yes testFunctor(typename C::ReturnType const *);
  template <typename C> static meta_no testFunctor(...);

  enum { value = sizeof(testFunctor<T>(0)) == sizeof(meta_yes) };
};

<<<<<<< HEAD
template<typename T> EIGEN_DEVICE_FUNC const T& return_ref();
=======
template<typename T> const T* return_ptr();
>>>>>>> 9e97af7d

template <typename T, typename IndexType=Index>
struct has_nullary_operator
{
<<<<<<< HEAD
  template <typename C> EIGEN_DEVICE_FUNC  static meta_yes testFunctor(C const *,typename enable_if<(sizeof(return_ref<C>().operator()())>0)>::type * = 0);
=======
  template <typename C> static meta_yes testFunctor(C const *,typename enable_if<(sizeof(return_ptr<C>()->operator()())>0)>::type * = 0);
>>>>>>> 9e97af7d
  static meta_no testFunctor(...);

  enum { value = sizeof(testFunctor(static_cast<T*>(0))) == sizeof(meta_yes) };
};

template <typename T, typename IndexType=Index>
struct has_unary_operator
{
<<<<<<< HEAD
  template <typename C> EIGEN_DEVICE_FUNC static meta_yes testFunctor(C const *,typename enable_if<(sizeof(return_ref<C>().operator()(IndexType(0)))>0)>::type * = 0);
=======
  template <typename C> static meta_yes testFunctor(C const *,typename enable_if<(sizeof(return_ptr<C>()->operator()(IndexType(0)))>0)>::type * = 0);
>>>>>>> 9e97af7d
  static meta_no testFunctor(...);

  enum { value = sizeof(testFunctor(static_cast<T*>(0))) == sizeof(meta_yes) };
};

template <typename T, typename IndexType=Index>
struct has_binary_operator
{
<<<<<<< HEAD
  template <typename C> EIGEN_DEVICE_FUNC static meta_yes testFunctor(C const *,typename enable_if<(sizeof(return_ref<C>().operator()(IndexType(0),IndexType(0)))>0)>::type * = 0);
=======
  template <typename C> static meta_yes testFunctor(C const *,typename enable_if<(sizeof(return_ptr<C>()->operator()(IndexType(0),IndexType(0)))>0)>::type * = 0);
>>>>>>> 9e97af7d
  static meta_no testFunctor(...);

  enum { value = sizeof(testFunctor(static_cast<T*>(0))) == sizeof(meta_yes) };
};

/** \internal In short, it computes int(sqrt(\a Y)) with \a Y an integer.
  * Usage example: \code meta_sqrt<1023>::ret \endcode
  */
template<int Y,
         int InfX = 0,
         int SupX = ((Y==1) ? 1 : Y/2),
         bool Done = ((SupX-InfX)<=1 ? true : ((SupX*SupX <= Y) && ((SupX+1)*(SupX+1) > Y))) >
                                // use ?: instead of || just to shut up a stupid gcc 4.3 warning
class meta_sqrt
{
    enum {
      MidX = (InfX+SupX)/2,
      TakeInf = MidX*MidX > Y ? 1 : 0,
      NewInf = int(TakeInf) ? InfX : int(MidX),
      NewSup = int(TakeInf) ? int(MidX) : SupX
    };
  public:
    enum { ret = meta_sqrt<Y,NewInf,NewSup>::ret };
};

template<int Y, int InfX, int SupX>
class meta_sqrt<Y, InfX, SupX, true> { public:  enum { ret = (SupX*SupX <= Y) ? SupX : InfX }; };


/** \internal Computes the least common multiple of two positive integer A and B
  * at compile-time. It implements a naive algorithm testing all multiples of A.
  * It thus works better if A>=B.
  */
template<int A, int B, int K=1, bool Done = ((A*K)%B)==0>
struct meta_least_common_multiple
{
  enum { ret = meta_least_common_multiple<A,B,K+1>::ret };
};
template<int A, int B, int K>
struct meta_least_common_multiple<A,B,K,true>
{
  enum { ret = A*K };
};

/** \internal determines whether the product of two numeric types is allowed and what the return type is */
template<typename T, typename U> struct scalar_product_traits
{
  enum { Defined = 0 };
};

// FIXME quick workaround around current limitation of result_of
// template<typename Scalar, typename ArgType0, typename ArgType1>
// struct result_of<scalar_product_op<Scalar>(ArgType0,ArgType1)> {
// typedef typename scalar_product_traits<typename remove_all<ArgType0>::type, typename remove_all<ArgType1>::type>::ReturnType type;
// };

} // end namespace internal

namespace numext {
  
#if defined(__HIP_DEVICE_COMPILE__) && (__HIP_DEVICE_COMPILE__ == 1)
template<typename T> EIGEN_DEVICE_FUNC   void swap(T &a, T &b) { T tmp = b; b = a; a = tmp; }
#else
template<typename T> EIGEN_STRONG_INLINE void swap(T &a, T &b) { std::swap(a,b); }
#endif

#if defined(__HIP_DEVICE_COMPILE__) && (__HIP_DEVICE_COMPILE__ == 1)
using internal::device::numeric_limits;
#else
using std::numeric_limits;
#endif

// Integer division with rounding up.
// T is assumed to be an integer type with a>=0, and b>0
template<typename T>
EIGEN_DEVICE_FUNC T div_ceil(const T &a, const T &b)
{
  return (a+b-1) / b;
}

} // end namespace numext

} // end namespace Eigen

#endif // EIGEN_META_H<|MERGE_RESOLUTION|>--- conflicted
+++ resolved
@@ -392,20 +392,13 @@
   enum { value = sizeof(testFunctor<T>(0)) == sizeof(meta_yes) };
 };
 
-<<<<<<< HEAD
+//FIXME: why add EIGEN_DEVICE_FUNC here??
 template<typename T> EIGEN_DEVICE_FUNC const T& return_ref();
-=======
-template<typename T> const T* return_ptr();
->>>>>>> 9e97af7d
 
 template <typename T, typename IndexType=Index>
 struct has_nullary_operator
 {
-<<<<<<< HEAD
   template <typename C> EIGEN_DEVICE_FUNC  static meta_yes testFunctor(C const *,typename enable_if<(sizeof(return_ref<C>().operator()())>0)>::type * = 0);
-=======
-  template <typename C> static meta_yes testFunctor(C const *,typename enable_if<(sizeof(return_ptr<C>()->operator()())>0)>::type * = 0);
->>>>>>> 9e97af7d
   static meta_no testFunctor(...);
 
   enum { value = sizeof(testFunctor(static_cast<T*>(0))) == sizeof(meta_yes) };
@@ -414,11 +407,7 @@
 template <typename T, typename IndexType=Index>
 struct has_unary_operator
 {
-<<<<<<< HEAD
   template <typename C> EIGEN_DEVICE_FUNC static meta_yes testFunctor(C const *,typename enable_if<(sizeof(return_ref<C>().operator()(IndexType(0)))>0)>::type * = 0);
-=======
-  template <typename C> static meta_yes testFunctor(C const *,typename enable_if<(sizeof(return_ptr<C>()->operator()(IndexType(0)))>0)>::type * = 0);
->>>>>>> 9e97af7d
   static meta_no testFunctor(...);
 
   enum { value = sizeof(testFunctor(static_cast<T*>(0))) == sizeof(meta_yes) };
@@ -427,11 +416,7 @@
 template <typename T, typename IndexType=Index>
 struct has_binary_operator
 {
-<<<<<<< HEAD
   template <typename C> EIGEN_DEVICE_FUNC static meta_yes testFunctor(C const *,typename enable_if<(sizeof(return_ref<C>().operator()(IndexType(0),IndexType(0)))>0)>::type * = 0);
-=======
-  template <typename C> static meta_yes testFunctor(C const *,typename enable_if<(sizeof(return_ptr<C>()->operator()(IndexType(0),IndexType(0)))>0)>::type * = 0);
->>>>>>> 9e97af7d
   static meta_no testFunctor(...);
 
   enum { value = sizeof(testFunctor(static_cast<T*>(0))) == sizeof(meta_yes) };
@@ -491,7 +476,7 @@
 } // end namespace internal
 
 namespace numext {
-  
+
 #if defined(__HIP_DEVICE_COMPILE__) && (__HIP_DEVICE_COMPILE__ == 1)
 template<typename T> EIGEN_DEVICE_FUNC   void swap(T &a, T &b) { T tmp = b; b = a; a = tmp; }
 #else
