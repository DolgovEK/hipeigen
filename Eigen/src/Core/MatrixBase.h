// This file is part of Eigen, a lightweight C++ template library
// for linear algebra.
//
// Copyright (C) 2006-2009 Benoit Jacob <jacob.benoit.1@gmail.com>
// Copyright (C) 2008 Gael Guennebaud <g.gael@free.fr>
//
// Eigen is free software; you can redistribute it and/or
// modify it under the terms of the GNU Lesser General Public
// License as published by the Free Software Foundation; either
// version 3 of the License, or (at your option) any later version.
//
// Alternatively, you can redistribute it and/or
// modify it under the terms of the GNU General Public License as
// published by the Free Software Foundation; either version 2 of
// the License, or (at your option) any later version.
//
// Eigen is distributed in the hope that it will be useful, but WITHOUT ANY
// WARRANTY; without even the implied warranty of MERCHANTABILITY or FITNESS
// FOR A PARTICULAR PURPOSE. See the GNU Lesser General Public License or the
// GNU General Public License for more details.
//
// You should have received a copy of the GNU Lesser General Public
// License and a copy of the GNU General Public License along with
// Eigen. If not, see <http://www.gnu.org/licenses/>.

#ifndef EIGEN_MATRIXBASE_H
#define EIGEN_MATRIXBASE_H

/** \class MatrixBase
  *
  * \brief Base class for all dense matrices, vectors, and expressions
  *
  * This class is the base that is inherited by all matrix, vector, and expression
  * types. Most of the Eigen API is contained in this class. Other important classes for
  * the Eigen API are Matrix, Cwise, and VectorwiseOp.
  *
  * Note that some methods are defined in the \ref Array_Module array module.
  *
  * \param Derived is the derived type, e.g. a matrix type, or an expression, etc.
  *
  * When writing a function taking Eigen objects as argument, if you want your function
  * to take as argument any matrix, vector, or expression, just let it take a
  * MatrixBase argument. As an example, here is a function printFirstRow which, given
  * a matrix, vector, or expression \a x, prints the first row of \a x.
  *
  * \code
    template<typename Derived>
    void printFirstRow(const Eigen::MatrixBase<Derived>& x)
    {
      cout << x.row(0) << endl;
    }
  * \endcode
  */
template<typename Derived> class MatrixBase
  : public DenseBase<Derived>
{
  public:
#ifndef EIGEN_PARSED_BY_DOXYGEN
    /** The base class for a given storage type. */
    typedef MatrixBase StorageBaseType;
    /** Construct the base class type for the derived class OtherDerived */
    template <typename OtherDerived> struct MakeBase { typedef MatrixBase<OtherDerived> Type; };

//     using DenseBase<Derived>::operator*;

    class InnerIterator;

    typedef typename ei_traits<Derived>::Scalar Scalar;
    typedef typename ei_packet_traits<Scalar>::type PacketScalar;

    typedef DenseBase<Derived> Base;

    using Base::RowsAtCompileTime;
    using Base::ColsAtCompileTime;
    using Base::SizeAtCompileTime;
    using Base::MaxRowsAtCompileTime;
    using Base::MaxColsAtCompileTime;
    using Base::MaxSizeAtCompileTime;
    using Base::IsVectorAtCompileTime;
    using Base::Flags;
    using Base::CoeffReadCost;
    using Base::_HasDirectAccess;

    using Base::derived;
    using Base::const_cast_derived;
    using Base::rows;
    using Base::cols;
    using Base::size;
    using Base::coeff;
    using Base::coeffRef;
    using Base::lazyAssign;
    using Base::operator=;
    using Base::operator+=;
    using Base::operator-=;
    using Base::operator*=;
    using Base::operator/=;

    typedef typename Base::CoeffReturnType CoeffReturnType;
#endif // not EIGEN_PARSED_BY_DOXYGEN



#ifndef EIGEN_PARSED_BY_DOXYGEN
    /** This is the "real scalar" type; if the \a Scalar type is already real numbers
      * (e.g. int, float or double) then \a RealScalar is just the same as \a Scalar. If
      * \a Scalar is \a std::complex<T> then RealScalar is \a T.
      *
      * \sa class NumTraits
      */
    typedef typename NumTraits<Scalar>::Real RealScalar;

    /** type of the equivalent square matrix */
    typedef Matrix<Scalar,EIGEN_ENUM_MAX(RowsAtCompileTime,ColsAtCompileTime),
                          EIGEN_ENUM_MAX(RowsAtCompileTime,ColsAtCompileTime)> SquareMatrixType;
#endif // not EIGEN_PARSED_BY_DOXYGEN

    /** \returns the size of the main diagonal, which is min(rows(),cols()).
      * \sa rows(), cols(), SizeAtCompileTime. */
    inline int diagonalSize() const { return std::min(rows(),cols()); }

#ifndef EIGEN_PARSED_BY_DOXYGEN
    /** \internal the plain matrix type corresponding to this expression. Note that is not necessarily
      * exactly the return type of eval(): in the case of plain matrices, the return type of eval() is a const
      * reference to a matrix, not a matrix! It is however guaranteed that the return type of eval() is either
      * PlainMatrixType or const PlainMatrixType&.
      */
//     typedef typename ei_plain_matrix_type<Derived>::type PlainMatrixType;
    typedef Matrix<typename ei_traits<Derived>::Scalar,
                ei_traits<Derived>::RowsAtCompileTime,
                ei_traits<Derived>::ColsAtCompileTime,
                AutoAlign | (ei_traits<Derived>::Flags&RowMajorBit ? RowMajor : ColMajor),
                ei_traits<Derived>::MaxRowsAtCompileTime,
                ei_traits<Derived>::MaxColsAtCompileTime
          > PlainMatrixType;
    /** \internal the column-major plain matrix type corresponding to this expression. Note that is not necessarily
      * exactly the return type of eval(): in the case of plain matrices, the return type of eval() is a const
      * reference to a matrix, not a matrix!
      * The only difference from PlainMatrixType is that PlainMatrixType_ColMajor is guaranteed to be column-major.
      */
//     typedef typename ei_plain_matrix_type<Derived>::type PlainMatrixType_ColMajor;


    /** \internal Represents a matrix with all coefficients equal to one another*/
    typedef CwiseNullaryOp<ei_scalar_constant_op<Scalar>,Derived> ConstantReturnType;
    /** \internal the return type of MatrixBase::adjoint() */
    typedef typename ei_meta_if<NumTraits<Scalar>::IsComplex,
                        CwiseUnaryOp<ei_scalar_conjugate_op<Scalar>, Eigen::Transpose<Derived> >,
                        Transpose<Derived>
                     >::ret AdjointReturnType;
    /** \internal the return type of MatrixBase::eigenvalues() */
    typedef Matrix<typename NumTraits<typename ei_traits<Derived>::Scalar>::Real, ei_traits<Derived>::ColsAtCompileTime, 1> EigenvaluesReturnType;
    /** \internal expression tyepe of a column */
    typedef Block<Derived, ei_traits<Derived>::RowsAtCompileTime, 1> ColXpr;
    /** \internal expression tyepe of a column */
    typedef Block<Derived, 1, ei_traits<Derived>::ColsAtCompileTime> RowXpr;
    /** \internal the return type of identity */
    typedef CwiseNullaryOp<ei_scalar_identity_op<Scalar>,Derived> IdentityReturnType;
    /** \internal the return type of unit vectors */
    typedef Block<CwiseNullaryOp<ei_scalar_identity_op<Scalar>, SquareMatrixType>,
                  ei_traits<Derived>::RowsAtCompileTime,
                  ei_traits<Derived>::ColsAtCompileTime> BasisReturnType;
#endif // not EIGEN_PARSED_BY_DOXYGEN

#define EIGEN_CURRENT_STORAGE_BASE_CLASS Eigen::MatrixBase
#   include "../plugins/CommonCwiseUnaryOps.h"
#   include "../plugins/CommonCwiseBinaryOps.h"
#   include "../plugins/MatrixCwiseUnaryOps.h"
#   include "../plugins/MatrixCwiseBinaryOps.h"
#   ifdef EIGEN_MATRIXBASE_PLUGIN
#     include EIGEN_MATRIXBASE_PLUGIN
#   endif
#undef EIGEN_CURRENT_STORAGE_BASE_CLASS

    /** Special case of the template operator=, in order to prevent the compiler
      * from generating a default operator= (issue hit with g++ 4.1)
      */
    Derived& operator=(const MatrixBase& other);

#ifndef EIGEN_PARSED_BY_DOXYGEN
    template<typename ProductDerived, typename Lhs, typename Rhs>
    Derived& lazyAssign(const ProductBase<ProductDerived, Lhs,Rhs>& other);
#endif // not EIGEN_PARSED_BY_DOXYGEN

    const CoeffReturnType x() const;
    const CoeffReturnType y() const;
    const CoeffReturnType z() const;
    const CoeffReturnType w() const;
    Scalar& x();
    Scalar& y();
    Scalar& z();
    Scalar& w();

    template<typename OtherDerived>
    Derived& operator+=(const MatrixBase<OtherDerived>& other);
    template<typename OtherDerived>
    Derived& operator-=(const MatrixBase<OtherDerived>& other);

    template<typename OtherDerived>
    const typename ProductReturnType<Derived,OtherDerived>::Type
    operator*(const MatrixBase<OtherDerived> &other) const;

    template<typename OtherDerived>
    Derived& operator*=(const AnyMatrixBase<OtherDerived>& other);

    template<typename OtherDerived>
    void applyOnTheLeft(const AnyMatrixBase<OtherDerived>& other);

    template<typename OtherDerived>
    void applyOnTheRight(const AnyMatrixBase<OtherDerived>& other);

    template<typename DiagonalDerived>
    const DiagonalProduct<Derived, DiagonalDerived, OnTheRight>
    operator*(const DiagonalBase<DiagonalDerived> &diagonal) const;

    template<typename OtherDerived>
    Scalar dot(const MatrixBase<OtherDerived>& other) const;
    RealScalar squaredNorm() const;
    RealScalar norm() const;
    RealScalar stableNorm() const;
    RealScalar blueNorm() const;
    RealScalar hypotNorm() const;
    const PlainMatrixType normalized() const;
    void normalize();

    const AdjointReturnType adjoint() const;
    void adjointInPlace();
<<<<<<< HEAD
=======
#ifndef EIGEN_NO_DEBUG
  protected:
    template<typename OtherDerived>
    void checkTransposeAliasing(const OtherDerived& other) const;
  public:
#endif

    RowXpr row(int i);
    const RowXpr row(int i) const;

    ColXpr col(int i);
    const ColXpr col(int i) const;
>>>>>>> a3292263

    Minor<Derived> minor(int row, int col);
    const Minor<Derived> minor(int row, int col) const;

    Diagonal<Derived,0> diagonal();
    const Diagonal<Derived,0> diagonal() const;

    template<int Index> Diagonal<Derived,Index> diagonal();
    template<int Index> const Diagonal<Derived,Index> diagonal() const;

    Diagonal<Derived, Dynamic> diagonal(int index);
    const Diagonal<Derived, Dynamic> diagonal(int index) const;

    template<unsigned int Mode> TriangularView<Derived, Mode> part();
    template<unsigned int Mode> const TriangularView<Derived, Mode> part() const;

    template<unsigned int Mode> TriangularView<Derived, Mode> triangularView();
    template<unsigned int Mode> const TriangularView<Derived, Mode> triangularView() const;

    template<unsigned int UpLo> SelfAdjointView<Derived, UpLo> selfadjointView();
    template<unsigned int UpLo> const SelfAdjointView<Derived, UpLo> selfadjointView() const;

    static const IdentityReturnType Identity();
    static const IdentityReturnType Identity(int rows, int cols);
    static const BasisReturnType Unit(int size, int i);
    static const BasisReturnType Unit(int i);
    static const BasisReturnType UnitX();
    static const BasisReturnType UnitY();
    static const BasisReturnType UnitZ();
    static const BasisReturnType UnitW();

    const DiagonalWrapper<Derived> asDiagonal() const;

    Derived& setIdentity();

<<<<<<< HEAD
    bool isIdentity(RealScalar prec = precision<Scalar>()) const;
    bool isDiagonal(RealScalar prec = precision<Scalar>()) const;
=======

    template<typename OtherDerived>
    bool isApprox(const MatrixBase<OtherDerived>& other,
                  RealScalar prec = dummy_precision<Scalar>()) const;
    bool isMuchSmallerThan(const RealScalar& other,
                           RealScalar prec = dummy_precision<Scalar>()) const;
    template<typename OtherDerived>
    bool isMuchSmallerThan(const MatrixBase<OtherDerived>& other,
                           RealScalar prec = dummy_precision<Scalar>()) const;

    bool isApproxToConstant(const Scalar& value, RealScalar prec = dummy_precision<Scalar>()) const;
    bool isConstant(const Scalar& value, RealScalar prec = dummy_precision<Scalar>()) const;
    bool isZero(RealScalar prec = dummy_precision<Scalar>()) const;
    bool isOnes(RealScalar prec = dummy_precision<Scalar>()) const;
    bool isIdentity(RealScalar prec = dummy_precision<Scalar>()) const;
    bool isDiagonal(RealScalar prec = dummy_precision<Scalar>()) const;
>>>>>>> a3292263

    bool isUpperTriangular(RealScalar prec = dummy_precision<Scalar>()) const;
    bool isLowerTriangular(RealScalar prec = dummy_precision<Scalar>()) const;

    template<typename OtherDerived>
    bool isOrthogonal(const MatrixBase<OtherDerived>& other,
                      RealScalar prec = dummy_precision<Scalar>()) const;
    bool isUnitary(RealScalar prec = dummy_precision<Scalar>()) const;

    /** \returns true if each coefficients of \c *this and \a other are all exactly equal.
      * \warning When using floating point scalar values you probably should rather use a
      *          fuzzy comparison such as isApprox()
      * \sa isApprox(), operator!= */
    template<typename OtherDerived>
    inline bool operator==(const MatrixBase<OtherDerived>& other) const
    { return cwiseEqual(other).all(); }

    /** \returns true if at least one pair of coefficients of \c *this and \a other are not exactly equal to each other.
      * \warning When using floating point scalar values you probably should rather use a
      *          fuzzy comparison such as isApprox()
      * \sa isApprox(), operator== */
    template<typename OtherDerived>
    inline bool operator!=(const MatrixBase<OtherDerived>& other) const
    { return cwiseNotEqual(other).all(); }


    /** \returns the matrix or vector obtained by evaluating this expression.
      *
      * Notice that in the case of a plain matrix or vector (not an expression) this function just returns
      * a const reference, in order to avoid a useless copy.
      */
    EIGEN_STRONG_INLINE const typename ei_eval<Derived>::type eval() const
    { return typename ei_eval<Derived>::type(derived()); }

    template<typename OtherDerived>
    void swap(MatrixBase<OtherDerived> EIGEN_REF_TO_TEMPORARY other);

    NoAlias<Derived,Eigen::MatrixBase > noalias();

    inline const NestByValue<Derived> nestByValue() const;
    inline const ForceAlignedAccess<Derived> forceAlignedAccess() const;
    inline ForceAlignedAccess<Derived> forceAlignedAccess();
    template<bool Enable> inline const typename ei_meta_if<Enable,ForceAlignedAccess<Derived>,Derived&>::ret forceAlignedAccessIf() const;
    template<bool Enable> inline typename ei_meta_if<Enable,ForceAlignedAccess<Derived>,Derived&>::ret forceAlignedAccessIf();

<<<<<<< HEAD
=======
    ConjugateReturnType conjugate() const;
    RealReturnType real() const;
    NonConstRealReturnType real();
    const ImagReturnType imag() const;
    NonConstImagReturnType imag();

    template<typename CustomUnaryOp>
    const CwiseUnaryOp<CustomUnaryOp, Derived> unaryExpr(const CustomUnaryOp& func = CustomUnaryOp()) const;

    template<typename CustomViewOp>
    const CwiseUnaryView<CustomViewOp, Derived> unaryViewExpr(const CustomViewOp& func = CustomViewOp()) const;

    template<typename CustomBinaryOp, typename OtherDerived>
    const CwiseBinaryOp<CustomBinaryOp, Derived, OtherDerived>
    binaryExpr(const MatrixBase<OtherDerived> &other, const CustomBinaryOp& func = CustomBinaryOp()) const;


    Scalar sum() const;
>>>>>>> a3292263
    Scalar mean() const;
    Scalar trace() const;

/////////// Array module ///////////

    const VectorwiseOp<Derived,Horizontal> rowwise() const;
    VectorwiseOp<Derived,Horizontal> rowwise();
    const VectorwiseOp<Derived,Vertical> colwise() const;
    VectorwiseOp<Derived,Vertical> colwise();

<<<<<<< HEAD
=======
    static const CwiseNullaryOp<ei_scalar_random_op<Scalar>,Derived> Random(int rows, int cols);
    static const CwiseNullaryOp<ei_scalar_random_op<Scalar>,Derived> Random(int size);
    static const CwiseNullaryOp<ei_scalar_random_op<Scalar>,Derived> Random();

    template<typename ThenDerived,typename ElseDerived>
    const Select<Derived,ThenDerived,ElseDerived>
    select(const MatrixBase<ThenDerived>& thenMatrix,
           const MatrixBase<ElseDerived>& elseMatrix) const;

    template<typename ThenDerived>
    inline const Select<Derived,ThenDerived, typename ThenDerived::ConstantReturnType>
    select(const MatrixBase<ThenDerived>& thenMatrix, typename ThenDerived::Scalar elseScalar) const;

    template<typename ElseDerived>
    inline const Select<Derived, typename ElseDerived::ConstantReturnType, ElseDerived >
    select(typename ElseDerived::Scalar thenScalar, const MatrixBase<ElseDerived>& elseMatrix) const;

>>>>>>> a3292263
    template<int p> RealScalar lpNorm() const;

    ArrayWrapper<Derived> array() { return derived(); }
    const ArrayWrapper<Derived> array() const { return derived(); }

/////////// LU module ///////////

    const FullPivLU<PlainMatrixType> fullPivLu() const;
    const PartialPivLU<PlainMatrixType> partialPivLu() const;
    const PartialPivLU<PlainMatrixType> lu() const;
    const ei_inverse_impl<Derived> inverse() const;
    template<typename ResultType>
    void computeInverseAndDetWithCheck(
      ResultType& inverse,
      typename ResultType::Scalar& determinant,
      bool& invertible,
      const RealScalar& absDeterminantThreshold = dummy_precision<Scalar>()
    ) const;
    template<typename ResultType>
    void computeInverseWithCheck(
      ResultType& inverse,
      bool& invertible,
      const RealScalar& absDeterminantThreshold = dummy_precision<Scalar>()
    ) const;
    Scalar determinant() const;

/////////// Cholesky module ///////////

    const LLT<PlainMatrixType>  llt() const;
    const LDLT<PlainMatrixType> ldlt() const;

/////////// QR module ///////////

    const HouseholderQR<PlainMatrixType> householderQr() const;
    const ColPivHouseholderQR<PlainMatrixType> colPivHouseholderQr() const;
    const FullPivHouseholderQR<PlainMatrixType> fullPivHouseholderQr() const;

    EigenvaluesReturnType eigenvalues() const;
    RealScalar operatorNorm() const;

/////////// SVD module ///////////

    SVD<PlainMatrixType> svd() const;

/////////// Geometry module ///////////

    template<typename OtherDerived>
    PlainMatrixType cross(const MatrixBase<OtherDerived>& other) const;
    template<typename OtherDerived>
    PlainMatrixType cross3(const MatrixBase<OtherDerived>& other) const;
    PlainMatrixType unitOrthogonal(void) const;
    Matrix<Scalar,3,1> eulerAngles(int a0, int a1, int a2) const;
    const ScalarMultipleReturnType operator*(const UniformScaling<Scalar>& s) const;
    enum {
      SizeMinusOne = SizeAtCompileTime==Dynamic ? Dynamic : SizeAtCompileTime-1
    };
    typedef Block<Derived,
                  ei_traits<Derived>::ColsAtCompileTime==1 ? SizeMinusOne : 1,
                  ei_traits<Derived>::ColsAtCompileTime==1 ? 1 : SizeMinusOne> StartMinusOne;
    typedef CwiseUnaryOp<ei_scalar_quotient1_op<typename ei_traits<Derived>::Scalar>,
                StartMinusOne > HNormalizedReturnType;

    const HNormalizedReturnType hnormalized() const;
    typedef Homogeneous<Derived,MatrixBase<Derived>::ColsAtCompileTime==1?Vertical:Horizontal> HomogeneousReturnType;
    const HomogeneousReturnType homogeneous() const;

////////// Householder module ///////////

    void makeHouseholderInPlace(Scalar& tau, RealScalar& beta);
    template<typename EssentialPart>
    void makeHouseholder(EssentialPart& essential,
                         Scalar& tau, RealScalar& beta) const;
    template<typename EssentialPart>
    void applyHouseholderOnTheLeft(const EssentialPart& essential,
                                   const Scalar& tau,
                                   Scalar* workspace);
    template<typename EssentialPart>
    void applyHouseholderOnTheRight(const EssentialPart& essential,
                                    const Scalar& tau,
                                    Scalar* workspace);

///////// Jacobi module /////////

    template<typename OtherScalar>
    void applyOnTheLeft(int p, int q, const PlanarRotation<OtherScalar>& j);
    template<typename OtherScalar>
    void applyOnTheRight(int p, int q, const PlanarRotation<OtherScalar>& j);

#ifdef EIGEN2_SUPPORT
    template<typename ProductDerived, typename Lhs, typename Rhs>
    Derived& operator+=(const Flagged<ProductBase<ProductDerived, Lhs,Rhs>, 0,
                                      EvalBeforeAssigningBit>& other);

    template<typename ProductDerived, typename Lhs, typename Rhs>
    Derived& operator-=(const Flagged<ProductBase<ProductDerived, Lhs,Rhs>, 0,
                                      EvalBeforeAssigningBit>& other);

    /** \deprecated because .lazy() is deprecated
      * Overloaded for cache friendly product evaluation */
    template<typename OtherDerived>
    Derived& lazyAssign(const Flagged<OtherDerived, 0, EvalBeforeAssigningBit>& other)
    { return lazyAssign(other._expression()); }

    template<unsigned int Added>
    const Flagged<Derived, Added, 0> marked() const;
    const Flagged<Derived, 0, EvalBeforeAssigningBit> lazy() const;

    inline const Cwise<Derived> cwise() const;
    inline Cwise<Derived> cwise();

    template<typename OtherDerived>
    typename ei_plain_matrix_type_column_major<OtherDerived>::type
    solveTriangular(const MatrixBase<OtherDerived>& other) const;

    template<typename OtherDerived>
    void solveTriangularInPlace(const MatrixBase<OtherDerived>& other) const;
#endif

  protected:
    /** Default constructor. Do nothing. */
    MatrixBase()
    {
      /* Just checks for self-consistency of the flags.
       * Only do it when debugging Eigen, as this borders on paranoiac and could slow compilation down
       */
#ifdef EIGEN_INTERNAL_DEBUGGING
      EIGEN_STATIC_ASSERT(ei_are_flags_consistent<Flags>::ret,
                          INVALID_MATRIXBASE_TEMPLATE_PARAMETERS)
#endif
    }

  private:
    explicit MatrixBase(int);
    MatrixBase(int,int);
    template<typename OtherDerived> explicit MatrixBase(const MatrixBase<OtherDerived>&);
};

#endif // EIGEN_MATRIXBASE_H<|MERGE_RESOLUTION|>--- conflicted
+++ resolved
@@ -224,21 +224,6 @@
 
     const AdjointReturnType adjoint() const;
     void adjointInPlace();
-<<<<<<< HEAD
-=======
-#ifndef EIGEN_NO_DEBUG
-  protected:
-    template<typename OtherDerived>
-    void checkTransposeAliasing(const OtherDerived& other) const;
-  public:
-#endif
-
-    RowXpr row(int i);
-    const RowXpr row(int i) const;
-
-    ColXpr col(int i);
-    const ColXpr col(int i) const;
->>>>>>> a3292263
 
     Minor<Derived> minor(int row, int col);
     const Minor<Derived> minor(int row, int col) const;
@@ -274,27 +259,8 @@
 
     Derived& setIdentity();
 
-<<<<<<< HEAD
-    bool isIdentity(RealScalar prec = precision<Scalar>()) const;
-    bool isDiagonal(RealScalar prec = precision<Scalar>()) const;
-=======
-
-    template<typename OtherDerived>
-    bool isApprox(const MatrixBase<OtherDerived>& other,
-                  RealScalar prec = dummy_precision<Scalar>()) const;
-    bool isMuchSmallerThan(const RealScalar& other,
-                           RealScalar prec = dummy_precision<Scalar>()) const;
-    template<typename OtherDerived>
-    bool isMuchSmallerThan(const MatrixBase<OtherDerived>& other,
-                           RealScalar prec = dummy_precision<Scalar>()) const;
-
-    bool isApproxToConstant(const Scalar& value, RealScalar prec = dummy_precision<Scalar>()) const;
-    bool isConstant(const Scalar& value, RealScalar prec = dummy_precision<Scalar>()) const;
-    bool isZero(RealScalar prec = dummy_precision<Scalar>()) const;
-    bool isOnes(RealScalar prec = dummy_precision<Scalar>()) const;
     bool isIdentity(RealScalar prec = dummy_precision<Scalar>()) const;
     bool isDiagonal(RealScalar prec = dummy_precision<Scalar>()) const;
->>>>>>> a3292263
 
     bool isUpperTriangular(RealScalar prec = dummy_precision<Scalar>()) const;
     bool isLowerTriangular(RealScalar prec = dummy_precision<Scalar>()) const;
@@ -340,27 +306,6 @@
     template<bool Enable> inline const typename ei_meta_if<Enable,ForceAlignedAccess<Derived>,Derived&>::ret forceAlignedAccessIf() const;
     template<bool Enable> inline typename ei_meta_if<Enable,ForceAlignedAccess<Derived>,Derived&>::ret forceAlignedAccessIf();
 
-<<<<<<< HEAD
-=======
-    ConjugateReturnType conjugate() const;
-    RealReturnType real() const;
-    NonConstRealReturnType real();
-    const ImagReturnType imag() const;
-    NonConstImagReturnType imag();
-
-    template<typename CustomUnaryOp>
-    const CwiseUnaryOp<CustomUnaryOp, Derived> unaryExpr(const CustomUnaryOp& func = CustomUnaryOp()) const;
-
-    template<typename CustomViewOp>
-    const CwiseUnaryView<CustomViewOp, Derived> unaryViewExpr(const CustomViewOp& func = CustomViewOp()) const;
-
-    template<typename CustomBinaryOp, typename OtherDerived>
-    const CwiseBinaryOp<CustomBinaryOp, Derived, OtherDerived>
-    binaryExpr(const MatrixBase<OtherDerived> &other, const CustomBinaryOp& func = CustomBinaryOp()) const;
-
-
-    Scalar sum() const;
->>>>>>> a3292263
     Scalar mean() const;
     Scalar trace() const;
 
@@ -371,26 +316,6 @@
     const VectorwiseOp<Derived,Vertical> colwise() const;
     VectorwiseOp<Derived,Vertical> colwise();
 
-<<<<<<< HEAD
-=======
-    static const CwiseNullaryOp<ei_scalar_random_op<Scalar>,Derived> Random(int rows, int cols);
-    static const CwiseNullaryOp<ei_scalar_random_op<Scalar>,Derived> Random(int size);
-    static const CwiseNullaryOp<ei_scalar_random_op<Scalar>,Derived> Random();
-
-    template<typename ThenDerived,typename ElseDerived>
-    const Select<Derived,ThenDerived,ElseDerived>
-    select(const MatrixBase<ThenDerived>& thenMatrix,
-           const MatrixBase<ElseDerived>& elseMatrix) const;
-
-    template<typename ThenDerived>
-    inline const Select<Derived,ThenDerived, typename ThenDerived::ConstantReturnType>
-    select(const MatrixBase<ThenDerived>& thenMatrix, typename ThenDerived::Scalar elseScalar) const;
-
-    template<typename ElseDerived>
-    inline const Select<Derived, typename ElseDerived::ConstantReturnType, ElseDerived >
-    select(typename ElseDerived::Scalar thenScalar, const MatrixBase<ElseDerived>& elseMatrix) const;
-
->>>>>>> a3292263
     template<int p> RealScalar lpNorm() const;
 
     ArrayWrapper<Derived> array() { return derived(); }
