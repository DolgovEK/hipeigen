--- conflicted
+++ resolved
@@ -404,13 +404,12 @@
 template<typename Packet> EIGEN_DECLARE_FUNCTION_ALLOWING_MULTIPLE_DEFINITIONS
 Packet psqrt(const Packet& a) { using std::sqrt; return sqrt(a); }
 
-<<<<<<< HEAD
 /** \internal \returns the reciprocal square-root of \a a (coeff-wise) */
 template<typename Packet> EIGEN_DECLARE_FUNCTION_ALLOWING_MULTIPLE_DEFINITIONS
 Packet prsqrt(const Packet& a) {
   return pdiv(pset1<Packet>(1), psqrt(a));
 }
-=======
+
 /** \internal \returns the rounded value of \a a (coeff-wise) */
 template<typename Packet> EIGEN_DECLARE_FUNCTION_ALLOWING_MULTIPLE_DEFINITIONS
 Packet pround(const Packet& a) { using numext::round; return round(a); }
@@ -422,7 +421,6 @@
 /** \internal \returns the ceil of \a a (coeff-wise) */
 template<typename Packet> EIGEN_DECLARE_FUNCTION_ALLOWING_MULTIPLE_DEFINITIONS
 Packet pceil(const Packet& a) { using numext::ceil; return ceil(a); }
->>>>>>> 32c3c189
 
 /***************************************************************************
 * The following functions might not have to be overwritten for vectorized types
